# Changelog
All notable changes to this project will be documented in this file.

The format is based on [Keep a Changelog](https://keepachangelog.com/en/1.0.0/),
and this project adheres to [Semantic
Versioning](https://semver.org/spec/v2.0.0.html).

## Unreleased

### Enhancements

-

### Fixes

<<<<<<< HEAD
- Added network resource to the list of resources we always fetch [1] so that network
  OVN/SDN CPEs will be able to verify if the cluster has an OVN/SDN network type.
  The CPEs have added here [2]. The SDN rules have been updated [3] to use SDN CPE,
  so that these rules will show correct results based on cluster network type.
  ([1](https://github.com/openshift/compliance-operator/pull/785)).
  ([2](https://github.com/ComplianceAsCode/content/pull/8134)).
  ([3](https://github.com/ComplianceAsCode/content/pull/8141)).
  ([bug](https://bugzilla.redhat.com/show_bug.cgi?id=1994609)).
=======
- When a TailoredProfile transitions from Ready to Error, the corresponding
  ConfigMap is removed. This prevents the ConfigMap from being reused with
  obsolete data while the parent object is in fact marked with an error
- The ScanSettingBinding controller now reconciles TailoredProfile instances
  related to a ScanSettingBinding. This ensures that the controller can
  proceed with generating scans in case the binding used to point to 
  TailoredProfile that had been marked with an error, but was subsequently
  fixed ([upstream issue 791](https://github.com/openshift/compliance-operator/issues/791))
>>>>>>> 30ba2f79

### Internal Changes

- Implemented a multi-step release process to prevent unintentional changes
  from making their way into the release
  ([bug](https://github.com/openshift/compliance-operator/issues/783)).
- The TestInconsistentResult e2e test was relying on a certain order of results.
  This bug was fixed and the test now passes with any order of results.

### Deprecations

-

### Removals

- The Deployment resource in `deploy/eks.yaml` has been removed in favor of a
  generic resource in the compliance-operator-chart Helm templates. The
  `deploy/eks.yaml` file conflicted with various development and build tools
  that assumed a single Deployment resource in the `deploy/` directory. Please
  use the Helm chart for
  [deploying](https://github.com/openshift/compliance-operator#deploying-with-helm)
  the operator on AWS EKS.

### Security

-


## [0.1.48] - 2022-01-28

### Enhancements

- The operator is now aware of other Kubernetes distributions outside of
  OpenShift to accommodate running the operator on other platforms. This allows
  `ScanSettings` to have different behaviors depending on the platform.
  `ScanSettings` will automatically schedule to `worker` and `master` nodes
  when running in an OpenShift cluster, maintaining the previous default
  behavior for OpenShift clusters. When running on AWS EKS, `ScanSettings` will
  schedule to all available nodes, by default. The operator will also inherit
  the `nodeSelector` and `tolerations` from the operator pod when running on
  EKS.
- Improved support for running the operator in
  [Hypershift](https://github.com/openshift/hypershift) environments by
  allowing the rules to load values at runtime. For example, loading in the
  `ConfigMap` based on different namespaces for each cluster, which affects the
  API resource path of the `ConfigMap`. Previous versions of the operator
  included hard-coded API paths, where now they can be loaded in from the
  compliance content, better enabling operator usage in Hypershift deployments.
- You can now install the operator using a Helm chart. This includes support
  for deploying on OpenShift and AWS EKS. Please see the
  [documentation](https://github.com/openshift/compliance-operator/#deploying-with-helm)
  on how to deploy the operator using Helm.
- Introduced a process and guidelines for writing release notes
  ([documentation](https://github.com/openshift/compliance-operator/#writing-release-notes))

### Fixes

- Improved rule parsing to check for extended OVAL definitions ([bug](https://bugzilla.redhat.com/show_bug.cgi?id=2040282))
  - Previous versions of the operator wouldn't process extended OVAL
    defintions, allowing some rules to have `CheckType=None`. This version
    includes support for processing extended defintions so `CheckType` is
    properly set.
- Properly detect `MachineConfig` ownership for `KubeletConfig` objects
  ([bug](https://bugzilla.redhat.com/show_bug.cgi?id=2040401))
  - Previous versions of the operator assumed that all `MachineConfig` objects
    were created by a `KubeletConfig`. In instances where a `MachineConfig` was
    not generated using a `KubeletConfig`, the operator would stall during
    remediation attempting to find the `MachineConfig` owner. The operator now
    gracefully handles `MachineConfig` ownership checks during the remediation
    process.
- Updated documentation `TailoredProfile` example to be consistent with
  `TailoredProfile` CRD
- Minor grammatical documentation updates.

## [0.1.47] - 2021-12-15
### Changes

 - enhancements
      - Add status descriptor for CRDs - the CRDs' status attributes were annotated
        with [status descriptors](https://github.com/openshift/console/blob/master/frontend/packages/operator-lifecycle-manager/src/components/descriptors/reference/reference.md)
        that would provide a nicer UI for the status subresources of Compliance Operator's
        CRs in the OpenShift web UI console.
      - ScanSetting: Introduce special `@all` role to match all nodes - Introduces
        the ability to detect `@all` in the ScanSettings roles. When used, the
        scansettingbinding controller will set an empty `nodeSelector` which
        will then match all nodes available. This is mostly intended for
        non-OpenShift deployments.
      - Inherit scheduling for workloads from Compliance Operator manager - This
        enhancement removed hardcoded assumptions that all nodes are labeled
        with 'node-role.kubernetes.io/'. The Compliance Operator was using these
        labels for scheduling workloads, which works fine in OpenShift, but not
        on other distributions. Instead, all controllers inherit the placement
        information (nodeSelector and tolerations) from the controller manager.
        This enhancement is mostly aimed at non-OpenShift distributions.
      - Enable defaults per platform - This enables the Compliance Operator
        to specify defaults per specific platform. At the moment, OpenShift and
        EKS are supported. For OpenShift, the ScanSettings created by defaults
        target master and worker nodes and allow the resultserver to be created
        on master nodes. For EKS, ScanSettings schedule on all available nodes
        and inherit the nodeSelector and tolerations from the operator.
 - bug fixes
      - Remove regex checks for url-encoded content - When parsing remediations,
        the Compliance Operator used to verify the remediation content using a
        too strict regular expression and would error out processing
        valid remediations. The bug was affecting sshd related remediations from
        the ComplianceAsCode project in particular. The check was not
        necessary and was removed. ([RHBZ #2033009](https://bugzilla.redhat.com/show_bug.cgi?id=2033009))
      - Fix bugs where kubeletconfig gets deleted when unapplying - a
        KubeletConfig remediation was supposed to be re-applied on a subsequent
        scan run (typically with `auto_apply_remediations=true`), the remediation
        might not be applied correctly, leading to some of the remediations
        not being applied at all. Because the root cause of the issue
        was in code that was handling unapplying KubeletConfig remediations, the
        unapplying of KubeletConfig remediations was disabled until a better fix
        is developed. ([RHBZ #2032420](https://bugzilla.redhat.com/show_bug.cgi?id=2032420))
 - internal changes
      - Add human-readable changelog for 0.1.45 and 0.1.46
      - Add documentation for E2E test

## [0.1.46] - 2021-12-01
### Changes
 - enhancements
     - Make showing `NotApplicable` results optional - the `ComplianceScan` and
       the `ScanSetting` CR were extended (through extending of a shared structure)
       with a new field `showNotApplicable` which defaults to `false`. When set
       to `false`, the Compliance Operator will not render
       `ComplianceCheckResult` objects that do not apply to the system being
       scanned, but are part of the benchmark, e.g.  rules that check for etcd
       properties on worker nodes.  When set to `true`, all checks results,
       including those not applicable would be created.
     - metrics: Add `ComplianceSuite` status gauge and alert - enables monitoring
       of Compliance Suite status through metrics.
       - Add the `compliance_operator_compliance_state` gauge metric that
         switches to 1 for a ComplianceSuite with a NON-COMPLIANT result,
         0 when COMPLIANT, 2 when INCONSISTENT, and 3 when ERROR.
       - Create a `PrometheusRule` warning alert for the gauge.
     - Support deployments on all namespaces - adds support for watching all
       namespaces by passing an empty value to the `WATCH_NAMESPACE`
       environment variable. Please note that the default objects 
       (`ProfileBundles`, `ScanSettings`) are always only created in the operator's
       namespace.
 - bug fixes
     - Fix documentation for remediation templating - the `doc/remediation-templating.md`
       document was improved to reflect the current state of the remediation
       templating.
 - internal changes
     - Log creation of default objects - There were cases where we need
       to debug if our default objects have been created. It was non-trivial
       to figure this out from the current logs, so the logging was extended
       to include the creation of the default `ProfileBundle` and `ScanSetting`
       objects.


## [0.1.45] - 2021-10-28
### Changes
 - enhancements
     - Implement version applicability for remediations - remediations coming
       from the ComplianceAsCode project can now express their minimal requires
       Kubernetes or OpenShift versions. If the remediation is applied on a
       cluster that does not match the version requirement, such remediation
       would not be created. This functionality is used e.g. by the 
       `rhcos4-configure-usbguard-auditbackend` rule, as seen from the
       `complianceascode.io/ocp-version: '>=4.7.0'` annotation on its fix.
     - Add "infrastructure" to resources we always fetch - this is an
       enhancement for content writers. The 'infrastructure/cluster' object
       is now always fetched, making it possible to determine the platform
       that CO is running at. This allows to support checks that are only
       valid for a certain cloud platform (e.g. only for AWS)
 - bug fixes
     - Add support for rendering variable in rule objects - if a
       ComplianceAsCode check uses a variable in a rule's description or
       rationale, the variable's value is now correctly rendered
     - Remove permissions for aggregator to list nodes - a previous version
       of the Compliance Operator assigned the permissions to list and get
       nodes to the aggregator pod. Those permissions were not needed and
       were removed.
     - Fix Kubernetes version dependency parsing bug - a bug in the version
       applicability for remediations. This is a bug introduced and fixed
       in this release.
 - internal changes
     - Add permissions to get and list machineset in preparation for
       implementation of req 3.4.1 pcidss - the RBAC rules were extended
       to support the PCI-DSS standard.
     - Add a more verbose Changelog for the recent versions

## [0.1.44] - 2021-10-20
### Changes
 - enhancements
     - Add option to make scan scheduling strict/not strict - adds a new
       ComplianceScan/Suite/ScanSetting option called strictNode scan.
       This option defaults to true meaning that the operator will error
       out of a scan pod can't be scheduled. Switching the option to
       true makes the scan more permissive and go forward. Useful for
       clouds with ephemeral nodes.
     - Result Server: Make nodeSelector and tolerations configurable - 
       exposes the nodeSelector and tolerations attributes through the
       ScanSettings object. This enables deployers to configure where
       the Result Server will run, and thus what node will host the
       Persistent Volume that will contain the raw results. This is needed
       for cases where the storage driver doesn't allow us to schedule
       a pod that makes use of a persistent volume on the master nodes.
 - bug fixes
     - Switch to using openscap 1.3.5 - The latest openscap version fixes
       a potential crash.
     - Create a kubeletconfig per pool - Previously, only one global
       KubeletConfig object would have been created. A per-pool KubeletConfig
       is created now.
 - internal changes
     - Add Vincent Shen to OWNERS file
     - e2e: Fix TestRulesAreClassifiedAppropriately test

## [0.1.43] - 2021-10-14
### Changes
 - enhancements
      - Add KubeletConfig Remediation Support - adds the needed logic
        for the Compliance Operator to remediate KubeletConfig objects.
 - bug fixes
      - none
 - internal changes
      - Update api-resource-collector comment
      - Add permission for checking the kubeadmin user
      - Add variable support for non-urlencoded content
      - Revamp CRD docs
      - Makefile: Make container image bundle depend on $TAG

## [0.1.42] - 2021-10-04
### Changes
 - enhancements
      - Add error to the result object as comment - For content developers.
        Allows to differentiate between objects that don't exist in
        the cluster versus objects that can't be fetched.
 - bug fixes
      - Validate that rules in tailored profile are of appropriate type - 
        tightens the validation of TailoredProfiles so that only rules
        of the same type (Platform/Node) are included 
      - Fix needs-review unpause pool - remediations that need a varible
        to be set have the NeedsReview state. When auto-applying remediations,
        these need to have all variables set before the MachineConfig pool
        can be unpaused and the remediations applied.
 - internal changes
      - Add description to TailoredProfile yaml
      - Fix error message json representation in CRD
      - Update 06-troubleshooting.md
      - Remove Benchmark unit tests
      - add openscap image build
      - aggregator: Remove MachineConfig validation
      - TailoredProfiles: Allocate rules map with expected number of items
      - Makefile: Add push-openscap-image target
      - docs: Document the default-auto-apply ScanSetting
      - Proposal for Kubelet Config Remediation

## [0.1.41] - 2021-09-20
### Changes
  - enhancements
      - Add instructions and check type to Rule object - The rule objects now
        contain two additional attributes, `checkType` and `description` that
        allow the user to see if the Rule pertains to a Node or a Platform 
        check and allow the user to audit what the check represented by the
        Rule does.
      - Add support for multi-value variable templating - When templating
        remediations with variables, a multi-valued variable is expanded
        as per the template.
  - bug fixes
      - Specify fsgroup, user and non-root user usage in resultserver - when
        running on OpenShift, the user and fsgroup pod attributes are selected
        from namespace annotations. On other Kubernetes distributions,
        this wouldn't work. If Compliance Operator is not running on OpenShift,
        a hardcoded default is selected instead.
      - Fix value-required handling - Ensures that the set variable is read
        from the tailoring as opposed to reading it from the datastream
        itself. Thus, ensuring that we actually detect when a variable is
        set and allow the remediation to be created appropriately.
      - Use ClusterRole/ClusterRoleBinding for monitoring permissions - the
        RBAC Role and RoleBinding used for Prometheus metrics
        were changed to Cluster-wide to ensure that monitoring works out of
        the box.
  - internal changes
      - Gather /version when doing Platform scans
      - Add flag to skip the metrics deployment
      - fetch openscap version during build time
      - e2e: Mark logging functions as helper functions
      - Makefile: Rename IMAGE_FORMAT var

## [0.1.40] - 2021-09-09
### Changes
 - enhancements
      - Add support for remediation templating for operator - The Compliance
        Operator is now able to change remediations based on variables set
        through the compliance profile. This is useful e.g. for remediations
        that include deployment-specific values such as time outs, NTP server
        host names or similar. Note that the ComplianceCheckResult objects
        also now use the label `compliance.openshift.io/check-has-value`
        that lists which variables the check can use.
      - Enable Creation of TailoredProfiles without extending existing
        ones - This enhancement removes the requirement to extend an
        existing Profile in order to create a tailored Profile. The
        `extends` field from the field from the TailoredProfile CRD is
        no longer mandatory. The user can now select a list of Rule objects
        to crate a Tailored Profile from scratch. Note that you need to
        set if the Profile is meant for Nodes or Platform. You can either
        do that by setting the `compliance.openshift.io/product-type:` annotation
        or by setting the `-node` suffix for the TailoredProfile CR.
      - Make default scanTolerations more tolerant - The Compliance Operator
        now tolerates all taints, making it possible to schedule scans on
        all nodes. Previously, only master node taints were tolerated.
 - bug fixes
      - compliancescan: Fill the element and the `urn:xccdf:fact:identifier`
        for node checks - The scan results as in the ARF format now include
        the host name of the system being scanned in the `<target>`
        XML element as well as the Kubernetes Node name in the `<fact>`
        element under the `id=urn:xccdf:fact:identifier` attribute. This
        helps associate ARF results with the systems being scanned.
      - Restart profileparser on failures - In case of any failure when
        parsing a profile, we would skip annotating the object with a
        temporary annotation that prevents the object from being garbage
        collected after parsing is done. This would have manifested as
        Rules or Variables objects being removed during an upgrade.
        RHBZ: 1988259
      - Disallow empty titles and descriptions for tailored profiles - the
        XCCDF standard discourages empty titles and descriptions, so the
        Compliance Operator now requires them to be set in the TailoredProfile
        CRs
      - Remove tailorprofile variable selection check - Previously, all
        variables were only allowed to be set to a value from a selection
        set in the compliance content. This restriction is now removed, allowing
        for any values to be used.
 - internal changes:
      - Remove dead code
      - Don't shadow an import with a variable name
      - Skip e2e TestNodeSchedulingErrorFailsTheScan for now
      - e2e: Migrate TestScanProducesRemediations to use ScanSettingBinding
      - Associate variable with compliance check result

## [0.1.39] - 2021-08-23
### Changes
 - enhancements
     - Allow profileparser to parse PCI-DSS references - The Compliance
       Operator needs to be able to parse PCI-DSS references in order
       to parse compliance content that ships PCI-DSS profiles
     - Add permission for operator to remediate prometheusrule objects -
       the AU-5 control in the Moderate Compliance Profile requires the
       Compliance Operator to check for Prometheus rules, therefore the
       operator must be able to read prometheusrules.monitoring.coreos.com
       objects, otherwise it wouldn't be able to execute the rules covering
       the AU-5 control in the moderate profile
 - internal changes:
     - Print Compliance Operator version on startup
     - Update wording in TailoredProfile CRD

## [0.1.38] - 2021-08-11
### Changes
- e2e: aggregating/NA metric value
- Bug 1990836: Move metrics service creation back into operator startup
- Add fetch-git-tags make target
- Add a must-gather plugin

## [0.1.37] - 2021-08-04
### Changes
- Bug 1946512: Use latest for CSV documentation link
- doc: note that rolling back images in ProfileBundle is not well supported
- Controller metrics e2e testing
- Add initial controller metrics support
- vendor deps
- Bump the suitererunner resource limits
- Fix instructions on building VMs
- Add NERC-CIP reference support
- The remediation templating design doc Squashed
- Add implementation of enforcement remediations
- tailoring: Update the tailoring CM on changes
- Move Compliance Operator to use ubi-micro

## [0.1.36] - 2021-06-28
### Changes
- Issue warning if filter issues more than one object
- This checks for the empty remediation yaml file before creating a remediation
- Enable filtering using `jq` syntax
- Wrap warning fetching with struct
- Persist resources as JSON and not YAML
- Bug 1975358: Refresh pool reference before trying to unpause it
- TailoredProfiles: When transitioning to Ready, remove previous error message
- docs: Add an example of setting a variable in a tailoredProfile

## [0.1.35] - 2021-06-09
### Changes
- Collect all ocp-api-endpoint elements
- RBAC: Add permissions to update oauths config

## [0.1.34] - 2021-06-02
### Changes
- Switch to using go 1.16
- Remove unused const definitions
- Update dependencies
- RBAC: Allow api-resource-collector to list FIO objects

## [0.1.33] - 2021-05-24
### Changes
- Allow api-resource-collector to read PrometheusRules
- Allow api-resource-collector to read oauthclients
- Add CHANGELOG.md and make release update target
- Add permission to get fileintegrity objects
- Update go.uber.org/zap dependency
- Add permission to api-resource-collector to read MCs
- Convert XML from CaC content to markdown in the k8s objects
- Allow the api-resource collector to read ComplianceSuite objects
- Die xmldom! Die!
- Set the operators.openshift.io/infrastructure-features:proxy-aware annotation
- Make use of the HTTPS_PROXY environment variable

## [0.1.32] - 2021-04-26
### Changes
- Add Workload management annotations
- Make use of the HTTPS_PROXY environment variable
- Enhance TailoredProfile validation
- Move relevant workloads to be scheduled on the master nodes only
- Updated dependencies
- Limit resource usage for all workloads
- Updated gosec to v2.7.0<|MERGE_RESOLUTION|>--- conflicted
+++ resolved
@@ -13,7 +13,6 @@
 
 ### Fixes
 
-<<<<<<< HEAD
 - Added network resource to the list of resources we always fetch [1] so that network
   OVN/SDN CPEs will be able to verify if the cluster has an OVN/SDN network type.
   The CPEs have added here [2]. The SDN rules have been updated [3] to use SDN CPE,
@@ -22,7 +21,6 @@
   ([2](https://github.com/ComplianceAsCode/content/pull/8134)).
   ([3](https://github.com/ComplianceAsCode/content/pull/8141)).
   ([bug](https://bugzilla.redhat.com/show_bug.cgi?id=1994609)).
-=======
 - When a TailoredProfile transitions from Ready to Error, the corresponding
   ConfigMap is removed. This prevents the ConfigMap from being reused with
   obsolete data while the parent object is in fact marked with an error
@@ -31,7 +29,6 @@
   proceed with generating scans in case the binding used to point to 
   TailoredProfile that had been marked with an error, but was subsequently
   fixed ([upstream issue 791](https://github.com/openshift/compliance-operator/issues/791))
->>>>>>> 30ba2f79
 
 ### Internal Changes
 
